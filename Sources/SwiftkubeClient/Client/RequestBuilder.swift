--- conflicted
+++ resolved
@@ -91,7 +91,7 @@
 	func setLabelRemoveRFC6902(name: String) -> PatchStep
 	func setLabelAddRFC6902(value: [String:String]) -> PatchStep
 	func restartDeploymentPatchRequest() -> PatchStep
-	func build() throws -> HTTPClient.Request
+	func build() throws -> KubernetesRequest
 }
 
 // MARK: - DeleteStep
@@ -487,44 +487,4 @@
 
 		return HTTPHeaders(headers)
 	}
-<<<<<<< HEAD
-
-	private func buildBody() throws -> HTTPClient.Body? {
-		let encoder = JSONEncoder()
-		encoder.dateEncodingStrategy = .iso8601
-
-		if let requestBody = requestBody {
-			let data = try requestBody.payload.encode(encoder: encoder)
-			return .data(data)
-		}
-
-		if let options = deleteOptions {
-			let data = try encoder.encode(options)
-			return .data(data)
-		}
-
-		if let patchBody = patchBody {
-			let data = try encoder.encode([patchBody])
-			return .data(data)
-		} else if let patchBody1 = patchBody1 {
-			let data = try encoder.encode([patchBody1])
-			return .data(data)
-		} else if let patchBody2 = patchBody2 {
-			let data = try encoder.encode([patchBody2])
-			return .data(data)
-		} else if let patchBody3 = patchBody3 {
-			let data = try encoder.encode([patchBody3])
-			return .data(data)
-		}
-
-		return nil
-	}
-}
-
-private extension KubernetesResource {
-	func encode(encoder: JSONEncoder) throws -> Data {
-		try encoder.encode(self)
-	}
-=======
->>>>>>> 2edda01c
 }