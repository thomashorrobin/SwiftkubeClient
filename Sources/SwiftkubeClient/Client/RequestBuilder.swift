--- conflicted
+++ resolved
@@ -173,10 +173,7 @@
 	var deleteOptions: meta.v1.DeleteOptions?
 	var watchFlag = false
 	var followFlag = false
-<<<<<<< HEAD
 	var tailLines: Int?
-=======
->>>>>>> 423007ff
 
 	init(config: KubernetesClientConfig, gvr: GroupVersionResource) {
 		self.config = config
