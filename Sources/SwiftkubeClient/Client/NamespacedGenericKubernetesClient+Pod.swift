--- conflicted
+++ resolved
@@ -40,16 +40,10 @@
 	func logs(
 		in namespace: NamespaceSelector? = nil,
 		name: String,
-<<<<<<< HEAD
 		container: String? = nil,
 		tailLines: Int? = nil
-	) throws -> EventLoopFuture<String> {
-		try super.logs(
-=======
-		container: String? = nil
 	) async throws -> String {
 		try await super.logs(
->>>>>>> 2edda01c
 			in: namespace ?? .namespace(config.namespace),
 			name: name,
 			container: container,
