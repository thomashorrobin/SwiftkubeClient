//
// Copyright 2020 Swiftkube Project
//
// Licensed under the Apache License, Version 2.0 (the "License");
// you may not use this file except in compliance with the License.
// You may obtain a copy of the License at
//
// http://www.apache.org/licenses/LICENSE-2.0
//
// Unless required by applicable law or agreed to in writing, software
// distributed under the License is distributed on an "AS IS" BASIS,
// WITHOUT WARRANTIES OR CONDITIONS OF ANY KIND, either express or implied.
// See the License for the specific language governing permissions and
// limitations under the License.
//

import AsyncHTTPClient
import NIO
import NIOHTTP1
@testable import SwiftkubeClient
import SwiftkubeModel
import XCTest

final class RequestBuilderTests: XCTestCase {

	var config: KubernetesClientConfig!
	var gvr: GroupVersionResource!

	override func setUp() {
		config = KubernetesClientConfig(
			masterURL: URL(string: "https://kubernetesmaster")!,
			namespace: "default",
			authentication: .basicAuth(username: "test", password: "test"),
			trustRoots: nil,
			insecureSkipTLSVerify: false,
			timeout: .init(connect: .seconds(1), read: .seconds(5)),
			redirectConfiguration: .disallow
		)

		gvr = GroupVersionResource(of: core.v1.Pod.self)!
	}

	func testGetInNamespace() {
		let builder = RequestBuilder(config: config, gvr: gvr)
		var request = try? builder.in(.default).toGet().build()

		XCTAssertEqual(request?.url, URL(string: "https://kubernetesmaster/api/v1/namespaces/default/pods")!)
		XCTAssertEqual(request?.method, HTTPMethod.GET)

		request = try? builder.in(.system).toGet().build()

		XCTAssertEqual(request?.url, URL(string: "https://kubernetesmaster/api/v1/namespaces/kube-system/pods")!)
		XCTAssertEqual(request?.method, HTTPMethod.GET)
	}

	func testGetInAllNamespaces() {
		let builder = RequestBuilder(config: config, gvr: gvr)
		let request = try? builder.in(.allNamespaces).toGet().build()

		XCTAssertEqual(request?.url, URL(string: "https://kubernetesmaster/api/v1/pods")!)
		XCTAssertEqual(request?.method, HTTPMethod.GET)
	}

	func testGetInNamespaceWithName() {
		let builder = RequestBuilder(config: config, gvr: gvr)
		var request = try? builder.in(.default).toGet().resource(withName: "test").build()

		XCTAssertEqual(request?.url, URL(string: "https://kubernetesmaster/api/v1/namespaces/default/pods/test")!)
		XCTAssertEqual(request?.method, HTTPMethod.GET)

		request = try? builder.in(.system).toGet().build()

		XCTAssertEqual(request?.url, URL(string: "https://kubernetesmaster/api/v1/namespaces/kube-system/pods/test")!)
		XCTAssertEqual(request?.method, HTTPMethod.GET)
	}

	func testFollowInNamespace() {
		let builder = RequestBuilder(config: config, gvr: gvr)
		let request = try? builder.in(.system).toFollow(pod: "pod", container: "container").build()

		XCTAssertEqual(request?.url, URL(string: "https://kubernetesmaster/api/v1/namespaces/kube-system/pods/pod/log?follow=true&container=container")!)
		XCTAssertEqual(request?.method, HTTPMethod.GET)
	}
	
	func testLogsInNamespace() {
		let builder = RequestBuilder(config: config, gvr: gvr)
<<<<<<< HEAD
		let request = try? builder.in(.system).toLogs(pod: "pod", container: nil, tail: nil).build()
=======
		let request = try? builder.in(.system).toLogs(pod: "pod", container: nil).build()
>>>>>>> 423007ff

		XCTAssertEqual(request?.url, URL(string: "https://kubernetesmaster/api/v1/namespaces/kube-system/pods/pod/log")!)
		XCTAssertEqual(request?.method, HTTPMethod.GET)
	}
	
	func testLogsWithContainerInNamespace() {
		let builder = RequestBuilder(config: config, gvr: gvr)
<<<<<<< HEAD
		let request = try? builder.in(.system).toLogs(pod: "pod", container: "container", tail: nil).build()
=======
		let request = try? builder.in(.system).toLogs(pod: "pod", container: "container").build()
>>>>>>> 423007ff

		XCTAssertEqual(request?.url, URL(string: "https://kubernetesmaster/api/v1/namespaces/kube-system/pods/pod/log?container=container")!)
		XCTAssertEqual(request?.method, HTTPMethod.GET)
	}
<<<<<<< HEAD
	
	func testLogsInNamespaceWithTail() {
		let builder = RequestBuilder(config: config, gvr: gvr)
		let request = try? builder.in(.system).toLogs(pod: "pod", container: nil, tail: 10).build()

		XCTAssertEqual(request?.url, URL(string: "https://kubernetesmaster/api/v1/namespaces/kube-system/pods/pod/log?tailLines=10")!)
		XCTAssertEqual(request?.method, HTTPMethod.GET)
	}
=======
>>>>>>> 423007ff

	func testGetWithListOptions_Eq() {
		let builder = RequestBuilder(config: config, gvr: gvr)
		let request = try? builder.in(.default).toGet().with(options: [
			.labelSelector(.eq(["app": "nginx"])),
		])
			.build()

		XCTAssertEqual(request?.url.query, "labelSelector=app%3Dnginx")
	}

	func testGetWithListOptions_NotEq() {
		let builder = RequestBuilder(config: config, gvr: gvr)
		let request = try? builder.in(.default).toGet().with(options: [
			.labelSelector(.neq(["app": "nginx"])),
		])
			.build()

		XCTAssertEqual(request?.url.query, "labelSelector=app!%3Dnginx")
	}

	func testGetWithListOptions_In() {
		let builder = RequestBuilder(config: config, gvr: gvr)
		let request = try? builder.in(.default).toGet().with(options: [
			.labelSelector(.in(["env": ["dev", "staging"]])),
		])
			.build()
		XCTAssertEqual(request?.url.query, "labelSelector=env%20in%20(dev,staging)")
	}

	func testGetWithListOptions_NotIn() {
		let builder = RequestBuilder(config: config, gvr: gvr)
		let request = try? builder.in(.default).toGet().with(options: [
			.labelSelector(.notIn(["env": ["dev", "staging"]])),
		])
			.build()
		XCTAssertEqual(request?.url.query, "labelSelector=env%20notin%20(dev,staging)")
	}

	func testGetWithListOptions_Exists() {
		let builder = RequestBuilder(config: config, gvr: gvr)
		let request = try? builder.in(.default).toGet().with(options: [
			.labelSelector(.exists(["app", "env"])),
		])
			.build()

		XCTAssertEqual(request?.url.query, "labelSelector=app,env")
	}

	func testGetWithListOptions_FieldEq() {
		let builder = RequestBuilder(config: config, gvr: gvr)
		let request = try? builder.in(.default).toGet().with(options: [
			.fieldSelector(.eq(["app": "nginx"])),
		])
			.build()

		XCTAssertEqual(request?.url.query, "fieldSelector=app%3Dnginx")
	}

	func testGetWithListOptions_FieldNotEq() {
		let builder = RequestBuilder(config: config, gvr: gvr)
		let request = try? builder.in(.default).toGet().with(options: [
			.fieldSelector(.neq(["app": "nginx"])),
		])
			.build()

		XCTAssertEqual(request?.url.query, "fieldSelector=app!%3Dnginx")
	}

	func testGetWithListOptions_Limit() {
		let builder = RequestBuilder(config: config, gvr: gvr)
		let request = try? builder.in(.default).toGet().with(options: [
			.limit(2),
		])
			.build()

		XCTAssertEqual(request?.url.query, "limit=2")
	}

	func testGetWithListOptions_Version() {
		let builder = RequestBuilder(config: config, gvr: gvr)
		let request = try? builder.in(.default).toGet().with(options: [
			.resourceVersion("20"),
		])
			.build()

		XCTAssertEqual(request?.url.query, "resourceVersion=20")
	}

	func testGetStatus() {
		let builder = RequestBuilder(config: config, gvr: gvr)
		let request = try? builder.in(.default).toGet().resource(withName: "test").subResource(.status).build()

		XCTAssertEqual(request?.url, URL(string: "https://kubernetesmaster/api/v1/namespaces/default/pods/test/status")!)
		XCTAssertEqual(request?.method, HTTPMethod.GET)
	}

	func testGetScale() {
		let builder = RequestBuilder(config: config, gvr: gvr)
		let request = try? builder.in(.default).toGet().resource(withName: "test").subResource(.scale).build()

		XCTAssertEqual(request?.url, URL(string: "https://kubernetesmaster/api/v1/namespaces/default/pods/test/scale")!)
		XCTAssertEqual(request?.method, HTTPMethod.GET)
	}

	func testDeleteInNamespace() {
		let builder = RequestBuilder(config: config, gvr: gvr)
		var request = try? builder.in(.default).toDelete().resource(withName: "test").build()

		XCTAssertEqual(request?.url, URL(string: "https://kubernetesmaster/api/v1/namespaces/default/pods/test")!)
		XCTAssertEqual(request?.method, HTTPMethod.DELETE)

		request = try? builder.in(.system).toDelete().build()

		XCTAssertEqual(request?.url, URL(string: "https://kubernetesmaster/api/v1/namespaces/kube-system/pods/test")!)
		XCTAssertEqual(request?.method, HTTPMethod.DELETE)
	}

	func testDeleteInAllNamespaces() {
		let builder = RequestBuilder(config: config, gvr: gvr)
		let request = try? builder.in(.allNamespaces).toDelete().build()

		XCTAssertEqual(request?.url, URL(string: "https://kubernetesmaster/api/v1/pods")!)
		XCTAssertEqual(request?.method, HTTPMethod.DELETE)
	}

	func testCreateInNamespace() {
		let builder = RequestBuilder(config: config, gvr: gvr)
		let pod = sk.pod(name: "test")
		let request = try? builder.in(.default).toPost().body(pod).build()

		XCTAssertEqual(request?.url, URL(string: "https://kubernetesmaster/api/v1/namespaces/default/pods")!)
		XCTAssertEqual(request?.method, HTTPMethod.POST)
	}

	func testReplaceInNamespace() {
		let builder = RequestBuilder(config: config, gvr: gvr)
		let pod = sk.pod(name: "test")
		let request = try? builder.in(.default).toPut().resource(withName: "test").body(.resource(payload: pod)).build()

		XCTAssertEqual(request?.url, URL(string: "https://kubernetesmaster/api/v1/namespaces/default/pods/test")!)
		XCTAssertEqual(request?.method, HTTPMethod.PUT)
	}

	func testReplaceStatusInNamespace() {
		let builder = RequestBuilder(config: config, gvr: gvr)
		let pod = sk.pod(name: "test")
		let request = try? builder.in(.default).toPut().resource(withName: "test").body(.subResource(type: .status, payload: pod)).build()

		XCTAssertEqual(request?.url, URL(string: "https://kubernetesmaster/api/v1/namespaces/default/pods/test/status")!)
		XCTAssertEqual(request?.method, HTTPMethod.PUT)
	}

	func testReplaceScaleInNamespace() {
		let builder = RequestBuilder(config: config, gvr: gvr)
		let pod = sk.pod(name: "test")
		let request = try? builder.in(.default).toPut().resource(withName: "test").body(.subResource(type: .scale, payload: pod)).build()

		XCTAssertEqual(request?.url, URL(string: "https://kubernetesmaster/api/v1/namespaces/default/pods/test/scale")!)
		XCTAssertEqual(request?.method, HTTPMethod.PUT)
	}
	
	func testPatchCronjobScheduleInNamespace() {
		gvr = GroupVersionResource(of: batch.v1.CronJob.self)!
		let builder = RequestBuilder(config: config, gvr: gvr)
		let request = try? builder.in(.default).toPatch().resource(withName: "cronjob123").setBooleanPatchRFC6902(value: true, "/spec/suspend").build()

		XCTAssertEqual(request?.url, URL(string: "https://kubernetesmaster/apis/batch/v1/namespaces/default/cronjobs/cronjob123")!)
		XCTAssertEqual(request?.method, HTTPMethod.PATCH)
	}
}<|MERGE_RESOLUTION|>--- conflicted
+++ resolved
@@ -84,11 +84,7 @@
 	
 	func testLogsInNamespace() {
 		let builder = RequestBuilder(config: config, gvr: gvr)
-<<<<<<< HEAD
 		let request = try? builder.in(.system).toLogs(pod: "pod", container: nil, tail: nil).build()
-=======
-		let request = try? builder.in(.system).toLogs(pod: "pod", container: nil).build()
->>>>>>> 423007ff
 
 		XCTAssertEqual(request?.url, URL(string: "https://kubernetesmaster/api/v1/namespaces/kube-system/pods/pod/log")!)
 		XCTAssertEqual(request?.method, HTTPMethod.GET)
@@ -96,16 +92,11 @@
 	
 	func testLogsWithContainerInNamespace() {
 		let builder = RequestBuilder(config: config, gvr: gvr)
-<<<<<<< HEAD
 		let request = try? builder.in(.system).toLogs(pod: "pod", container: "container", tail: nil).build()
-=======
-		let request = try? builder.in(.system).toLogs(pod: "pod", container: "container").build()
->>>>>>> 423007ff
 
 		XCTAssertEqual(request?.url, URL(string: "https://kubernetesmaster/api/v1/namespaces/kube-system/pods/pod/log?container=container")!)
 		XCTAssertEqual(request?.method, HTTPMethod.GET)
 	}
-<<<<<<< HEAD
 	
 	func testLogsInNamespaceWithTail() {
 		let builder = RequestBuilder(config: config, gvr: gvr)
@@ -114,8 +105,6 @@
 		XCTAssertEqual(request?.url, URL(string: "https://kubernetesmaster/api/v1/namespaces/kube-system/pods/pod/log?tailLines=10")!)
 		XCTAssertEqual(request?.method, HTTPMethod.GET)
 	}
-=======
->>>>>>> 423007ff
 
 	func testGetWithListOptions_Eq() {
 		let builder = RequestBuilder(config: config, gvr: gvr)
